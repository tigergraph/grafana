--- conflicted
+++ resolved
@@ -17,11 +17,7 @@
 	"github.com/grafana/grafana/pkg/middleware"
 	m "github.com/grafana/grafana/pkg/models"
 	"github.com/grafana/grafana/pkg/plugins"
-<<<<<<< HEAD
-	"github.com/grafana/grafana/pkg/services/alerting"
 	"github.com/grafana/grafana/pkg/services/guardian"
-=======
->>>>>>> 871b98c0
 	"github.com/grafana/grafana/pkg/setting"
 	"github.com/grafana/grafana/pkg/util"
 )
@@ -162,14 +158,6 @@
 
 	dash := cmd.GetDashboardModel()
 
-<<<<<<< HEAD
-	// look up existing dashboard
-	if dash.Id > 0 {
-		if existing, _ := getDashboardHelper(c.OrgId, "", dash.Id); existing != nil {
-			dash.HasAcl = existing.HasAcl
-		}
-	}
-
 	guardian := guardian.NewDashboardGuardian(dash.Id, c.OrgId, c.SignedInUser)
 	if canSave, err := guardian.CanSave(); err != nil || !canSave {
 		return dashboardGuardianResponse(err)
@@ -184,8 +172,6 @@
 		return ApiError(400, m.ErrDashboardTitleEmpty.Error(), nil)
 	}
 
-=======
->>>>>>> 871b98c0
 	if dash.Id == 0 {
 		limitReached, err := middleware.QuotaReached(c, "dashboard")
 		if err != nil {
@@ -239,15 +225,11 @@
 	}
 
 	c.TimeRequest(metrics.M_Api_Dashboard_Save)
-<<<<<<< HEAD
-	return Json(200, util.DynMap{"status": "success", "slug": cmd.Result.Slug, "version": cmd.Result.Version, "id": cmd.Result.Id})
-=======
-	return Json(200, util.DynMap{"status": "success", "slug": dashboard.Slug, "version": dashboard.Version})
+	return Json(200, util.DynMap{"status": "success", "slug": dashboard.Slug, "version": dashboard.Version, "id": dashboard.Id})
 }
 
 func canEditDashboard(role m.RoleType) bool {
 	return role == m.ROLE_ADMIN || role == m.ROLE_EDITOR || role == m.ROLE_READ_ONLY_EDITOR
->>>>>>> 871b98c0
 }
 
 func GetHomeDashboard(c *middleware.Context) Response {
@@ -305,11 +287,7 @@
 	})
 
 	panels = append(panels, newpanel)
-<<<<<<< HEAD
 	dash.Set("panels", panels)
-=======
-	row.Set("panels", panels)
->>>>>>> 871b98c0
 }
 
 // GetDashboardVersions returns all dashboard versions as JSON
